﻿using Esri.ArcGISRuntime.Geometry;
using System;
using System.Collections.Generic;
using System.Linq;
using System.Text;
using System.Threading.Tasks;
using System.Windows;
using System.Windows.Controls;
using System.Windows.Data;
using System.Windows.Documents;
using System.Windows.Input;
using System.Windows.Media;
using System.Windows.Media.Imaging;
using System.Windows.Navigation;
using System.Windows.Shapes;

namespace SampleApp.WinDesktop
{
	/// <summary>
	/// Interaction logic for MainWindow.xaml
	/// </summary>
	public partial class MainWindow : Window
	{
		private Queue<string> messages = new Queue<string>(101);
		private NmeaParser.NmeaDevice currentDevice;
		//Dialog for browsing to nmea log files
		private Microsoft.Win32.OpenFileDialog nmeaOpenFileDialog = new Microsoft.Win32.OpenFileDialog()
		{
			Filter = "Text files|*.txt|NMEA Log|*.nmea|All files|*.*",
			InitialDirectory = new System.IO.FileInfo(typeof(MainWindow).Assembly.Location).DirectoryName
		};
		public MainWindow()
		{
			InitializeComponent();
<<<<<<< HEAD
			// Use serial port:
			//var comPort = System.IO.Ports.SerialPort.GetPortNames().First();
			//var port = new System.IO.Ports.SerialPort(comPort, 4800);
			//var device = new NmeaParser.SerialPortDevice(port);

			//Use a log file for playing back logged data
			NmeaParser.NmeaDevice device = new NmeaParser.NmeaFileDevice("NmeaSampleData.txt", 50);
			device.MessageReceived += device_MessageReceived;
			mapView.LocationDisplay.LocationProvider = new NmeaLocationProvider(device);
			mapView.LocationDisplay.IsEnabled = true;
			mapView.LocationDisplay.LocationProvider.LocationChanged += LocationProvider_LocationChanged;
		}

		private void LocationProvider_LocationChanged(object sender, Esri.ArcGISRuntime.Location.LocationInfo e)
		{
			Dispatcher.BeginInvoke((Action)delegate()
			{
				//Zoom in on first location fix
				mapView.LocationDisplay.LocationProvider.LocationChanged -= LocationProvider_LocationChanged;
				mapView.SetView(e.Location, 5000);
				mapView.LocationDisplay.AutoPanMode = Esri.ArcGISRuntime.Location.AutoPanMode.Navigation;
			});
=======

			//Get list of serial ports for device tab
			var availableSerialPorts = System.IO.Ports.SerialPort.GetPortNames().OrderBy(s=>s);
			serialPorts.ItemsSource = availableSerialPorts;
			serialPorts.SelectedIndex = 0;
			// Use serial portName:
			//var comPort = availableSerialPorts.First();
			//var portName = new System.IO.Ports.SerialPort(comPort, 4800);
			//var device = new NmeaParser.SerialPortDevice(portName);

			//Use a log file for playing back logged data
			var device = new NmeaParser.NmeaFileDevice("NmeaSampleData.txt");

			StartDevice(device);
		}

		/// <summary>
		/// Unloads the current device, and opens the next device
		/// </summary>
		/// <param name="device"></param>
		private void StartDevice(NmeaParser.NmeaDevice device)
		{
			//Clean up old device
			if (currentDevice != null)
			{
				currentDevice.MessageReceived -= device_MessageReceived;
				currentDevice.Dispose();
			}
			output.Text = "";
			messages.Clear();
			gprmcView.Message = null;
			gpggaView.Message = null;
			gpgsaView.Message = null;
			gpgllView.Message = null;
			pgrmeView.Message = null;
			satView.GpgsvMessages = null;
			//Start new device
			currentDevice = device;
			currentDevice.MessageReceived += device_MessageReceived;
			var _ = currentDevice.OpenAsync();
			if (device is NmeaParser.NmeaFileDevice)
				currentDeviceInfo.Text = string.Format("NmeaFileDevice( file={0} )", ((NmeaParser.NmeaFileDevice)device).Filename);
			else if (device is NmeaParser.SerialPortDevice)
			{
				currentDeviceInfo.Text = string.Format("SerialPortDevice( port={0}, baud={1} )",
					((NmeaParser.SerialPortDevice)device).Port.PortName,
					((NmeaParser.SerialPortDevice)device).Port.BaudRate);
			}
>>>>>>> 8dc90684
		}
		
		private void device_MessageReceived(object sender, NmeaParser.NmeaMessageReceivedEventArgs args)
		{
			Dispatcher.BeginInvoke((Action) delegate()
			{
				messages.Enqueue(args.Message.MessageType + ": " + args.Message.ToString());
				if (messages.Count > 100) messages.Dequeue(); //Keep message queue at 100
				output.Text = string.Join("\n", messages.ToArray());
				output.Select(output.Text.Length - 1, 0); //scroll to bottom

				if(args.Message is NmeaParser.Nmea.Gps.Gpgsv)
				{
					var gpgsv = (NmeaParser.Nmea.Gps.Gpgsv)args.Message;
					if(args.IsMultipart && args.MessageParts != null)
						satView.GpgsvMessages = args.MessageParts.OfType<NmeaParser.Nmea.Gps.Gpgsv>();
				}
				if (args.Message is NmeaParser.Nmea.Gps.Gprmc)
					gprmcView.Message = args.Message as NmeaParser.Nmea.Gps.Gprmc;
				else if (args.Message is NmeaParser.Nmea.Gps.Gpgga)
					gpggaView.Message = args.Message as NmeaParser.Nmea.Gps.Gpgga;
				else if (args.Message is NmeaParser.Nmea.Gps.Gpgsa)
					gpgsaView.Message = args.Message as NmeaParser.Nmea.Gps.Gpgsa;
				else if (args.Message is NmeaParser.Nmea.Gps.Gpgll)
					gpgllView.Message = args.Message as NmeaParser.Nmea.Gps.Gpgll;
				else if (args.Message is NmeaParser.Nmea.Gps.Garmin.Pgrme)
					pgrmeView.Message = args.Message as NmeaParser.Nmea.Gps.Garmin.Pgrme;
			});
		}

		//Browse to nmea file and create device from selected file
		private void OpenNmeaLogButton_Click(object sender, RoutedEventArgs e)
		{
			var result = nmeaOpenFileDialog.ShowDialog();
			if (result.HasValue && result.Value)
			{
				var file = nmeaOpenFileDialog.FileName;
				var device = new NmeaParser.NmeaFileDevice(file);
				StartDevice(device);
			}
		}

		//Creates a serial port device from the selected settings
		private void ConnectToSerialButton_Click(object sender, RoutedEventArgs e)
		{
			var portName = serialPorts.Text as string;
			var baudRate = int.Parse(baudRates.Text);
			var device = new NmeaParser.SerialPortDevice(new System.IO.Ports.SerialPort(portName, baudRate));
			StartDevice(device);
		}

		//Attempts to perform an auto discovery of serial ports
		private async void AutoDiscoverButton_Click(object sender, RoutedEventArgs e)
		{
			var button = sender as Button;
			button.IsEnabled = false;
			System.IO.Ports.SerialPort port = await Task.Run<System.IO.Ports.SerialPort>(() => {
				return FindPort(
					new System.Progress<string>((s) => { Dispatcher.BeginInvoke((Action)delegate() { autoDiscoverStatus.Text = s; }); }));
			});
			if (port != null) //we found a port
			{
				autoDiscoverStatus.Text = "";
				serialPorts.Text = port.PortName;
				baudRates.Text = port.BaudRate.ToString();
				ConnectToSerialButton_Click(sender, e);
			}
			else
				autoDiscoverStatus.Text = "No GPS port found";
			button.IsEnabled = false;
		}

		//Iterates all serial ports and attempts to open them at different baud rates
		//and looks for a GPS message.
		private static System.IO.Ports.SerialPort FindPort(IProgress<string> progress = null)
		{
			var ports = System.IO.Ports.SerialPort.GetPortNames().OrderBy(s => s);
			foreach (var portName in ports)
			{
				using (var port = new System.IO.Ports.SerialPort(portName))
				{
					var defaultRate = port.BaudRate;
					List<int> baudRatesToTest = new List<int>(new[] { 9600, 4800, 115200, 19200, 57600, 38400, 2400 }); //Ordered by likelihood
					//Move default rate to first spot
					if (baudRatesToTest.Contains(defaultRate)) baudRatesToTest.Remove(defaultRate);
					baudRatesToTest.Insert(0, defaultRate);
					foreach (var baud in baudRatesToTest)
					{

						if (progress != null)
							progress.Report(string.Format("Trying {0} @ {1}baud", portName, port.BaudRate));
						port.BaudRate = baud;
						port.ReadTimeout = 2000; //this might not be long enough
						bool success = false;
						try
						{
							port.Open();
							if (!port.IsOpen)
								continue; //couldn't open port
							try
							{
								port.ReadTo("$GP");
							}
							catch (TimeoutException)
							{
								continue;
							}
						}
						catch
						{
							//Error reading
						}
						finally
						{
							port.Close();
						}
						if (success)
						{
							port.Dispose();
							return new System.IO.Ports.SerialPort(portName, baud);
						}
					}
				}
			}
			return null;
		}
	}
}
namespace SampleApp
{
	public class ReverseConverter : IValueConverter
	{
		public object Convert(object value, Type targetType, object parameter, System.Globalization.CultureInfo culture)
		{
			return -(double)value;
		}

		public object ConvertBack(object value, Type targetType, object parameter, System.Globalization.CultureInfo culture)
		{
			return -(double)value;
		}
	}
}<|MERGE_RESOLUTION|>--- conflicted
+++ resolved
@@ -32,30 +32,6 @@
 		public MainWindow()
 		{
 			InitializeComponent();
-<<<<<<< HEAD
-			// Use serial port:
-			//var comPort = System.IO.Ports.SerialPort.GetPortNames().First();
-			//var port = new System.IO.Ports.SerialPort(comPort, 4800);
-			//var device = new NmeaParser.SerialPortDevice(port);
-
-			//Use a log file for playing back logged data
-			NmeaParser.NmeaDevice device = new NmeaParser.NmeaFileDevice("NmeaSampleData.txt", 50);
-			device.MessageReceived += device_MessageReceived;
-			mapView.LocationDisplay.LocationProvider = new NmeaLocationProvider(device);
-			mapView.LocationDisplay.IsEnabled = true;
-			mapView.LocationDisplay.LocationProvider.LocationChanged += LocationProvider_LocationChanged;
-		}
-
-		private void LocationProvider_LocationChanged(object sender, Esri.ArcGISRuntime.Location.LocationInfo e)
-		{
-			Dispatcher.BeginInvoke((Action)delegate()
-			{
-				//Zoom in on first location fix
-				mapView.LocationDisplay.LocationProvider.LocationChanged -= LocationProvider_LocationChanged;
-				mapView.SetView(e.Location, 5000);
-				mapView.LocationDisplay.AutoPanMode = Esri.ArcGISRuntime.Location.AutoPanMode.Navigation;
-			});
-=======
 
 			//Get list of serial ports for device tab
 			var availableSerialPorts = System.IO.Ports.SerialPort.GetPortNames().OrderBy(s=>s);
@@ -67,9 +43,20 @@
 			//var device = new NmeaParser.SerialPortDevice(portName);
 
 			//Use a log file for playing back logged data
-			var device = new NmeaParser.NmeaFileDevice("NmeaSampleData.txt");
+			var device = new NmeaParser.NmeaFileDevice("NmeaSampleData.txt", 50);
 
 			StartDevice(device);
+		}
+
+		private void LocationProvider_LocationChanged(object sender, Esri.ArcGISRuntime.Location.LocationInfo e)
+		{
+			Dispatcher.BeginInvoke((Action)delegate()
+			{
+				//Zoom in on first location fix
+				mapView.LocationDisplay.LocationProvider.LocationChanged -= LocationProvider_LocationChanged;
+				mapView.SetView(e.Location, 5000);
+				mapView.LocationDisplay.AutoPanMode = Esri.ArcGISRuntime.Location.AutoPanMode.Navigation;
+			});
 		}
 
 		/// <summary>
@@ -83,6 +70,8 @@
 			{
 				currentDevice.MessageReceived -= device_MessageReceived;
 				currentDevice.Dispose();
+				mapView.LocationDisplay.LocationProvider.LocationChanged -= LocationProvider_LocationChanged;
+				mapView.LocationDisplay.LocationProvider = null;
 			}
 			output.Text = "";
 			messages.Clear();
@@ -95,16 +84,19 @@
 			//Start new device
 			currentDevice = device;
 			currentDevice.MessageReceived += device_MessageReceived;
-			var _ = currentDevice.OpenAsync();
+			mapView.LocationDisplay.LocationProvider = new NmeaLocationProvider(device);
+			mapView.LocationDisplay.IsEnabled = true;
+			mapView.LocationDisplay.LocationProvider.LocationChanged += LocationProvider_LocationChanged;
+
+			//var _ = currentDevice.OpenAsync();
 			if (device is NmeaParser.NmeaFileDevice)
-				currentDeviceInfo.Text = string.Format("NmeaFileDevice( file={0} )", ((NmeaParser.NmeaFileDevice)device).Filename);
+				currentDeviceInfo.Text = string.Format("NmeaFileDevice( file={0} )", ((NmeaParser.NmeaFileDevice)device).FileName);
 			else if (device is NmeaParser.SerialPortDevice)
 			{
 				currentDeviceInfo.Text = string.Format("SerialPortDevice( port={0}, baud={1} )",
 					((NmeaParser.SerialPortDevice)device).Port.PortName,
 					((NmeaParser.SerialPortDevice)device).Port.BaudRate);
 			}
->>>>>>> 8dc90684
 		}
 		
 		private void device_MessageReceived(object sender, NmeaParser.NmeaMessageReceivedEventArgs args)
@@ -142,7 +134,7 @@
 			if (result.HasValue && result.Value)
 			{
 				var file = nmeaOpenFileDialog.FileName;
-				var device = new NmeaParser.NmeaFileDevice(file);
+				var device = new NmeaParser.NmeaFileDevice(file, 100);
 				StartDevice(device);
 			}
 		}
